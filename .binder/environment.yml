--- conflicted
+++ resolved
@@ -21,9 +21,5 @@
 - pandas =2.2.0
 - phonopy =2.21.0
 - pyiron_atomistics =0.4.15
-<<<<<<< HEAD
-- pyiron_contrib =0.1.15
-=======
->>>>>>> 7fcae5f0
 - pyiron-data =0.0.27
 - numpy =1.26.4