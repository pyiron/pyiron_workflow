channels:
- conda-forge
dependencies:
- coveralls
- coverage
- bidict =0.22.1
- cloudpickle =3.0.0
- graphviz =8.1.0
- matplotlib =3.8.2
- pympipool =0.7.9
- python-graphviz =0.20.1
- toposort =1.10
- typeguard =4.1.5
- ase =3.22.1
- atomistics =0.1.20
- lammps
- phonopy =2.21.0
<<<<<<< HEAD
- pyiron_atomistics =0.4.1
- pyiron-data =0.0.24
- numpy =1.26.2
=======
- pyiron_atomistics =0.4.4
- pyiron-data =0.0.27
- numpy =1.26.3
>>>>>>> 908a7247
<|MERGE_RESOLUTION|>--- conflicted
+++ resolved
@@ -15,12 +15,6 @@
 - atomistics =0.1.20
 - lammps
 - phonopy =2.21.0
-<<<<<<< HEAD
-- pyiron_atomistics =0.4.1
-- pyiron-data =0.0.24
-- numpy =1.26.2
-=======
 - pyiron_atomistics =0.4.4
 - pyiron-data =0.0.27
-- numpy =1.26.3
->>>>>>> 908a7247
+- numpy =1.26.3