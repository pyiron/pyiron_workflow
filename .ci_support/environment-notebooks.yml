channels:
  - conda-forge
dependencies:
  - ase =3.22.1
  - atomistics =0.1.20
  - lammps
  - phonopy =2.21.0
<<<<<<< HEAD
  - pyiron_atomistics =0.3.5
  - pyiron_base =0.6.8
  - pyiron-data =0.0.24
  - numpy =1.26.0
=======
  - pyiron_atomistics =0.4.4
  - pyiron-data =0.0.27
  - numpy =1.26.3
>>>>>>> 18ae526c
<|MERGE_RESOLUTION|>--- conflicted
+++ resolved
@@ -5,13 +5,6 @@
   - atomistics =0.1.20
   - lammps
   - phonopy =2.21.0
-<<<<<<< HEAD
-  - pyiron_atomistics =0.3.5
-  - pyiron_base =0.6.8
-  - pyiron-data =0.0.24
-  - numpy =1.26.0
-=======
   - pyiron_atomistics =0.4.4
   - pyiron-data =0.0.27
-  - numpy =1.26.3
->>>>>>> 18ae526c
+  - numpy =1.26.3