--- conflicted
+++ resolved
@@ -4,16 +4,10 @@
   - ase =3.22.1
   - atomistics =0.1.23
   - lammps
-<<<<<<< HEAD
   - matgl =0.9.2
   - pandas =2.2.0
-  - phonopy =2.21.0
-  - pyiron_atomistics =0.4.15
-  - pyiron_contrib =0.1.15
-  - pyiron-data =0.0.27
-=======
   - phonopy =2.21.2
   - pyiron_atomistics =0.4.17
+  - pyiron_contrib =0.1.15
   - pyiron-data =0.0.29
->>>>>>> ea728e55
   - numpy =1.26.4