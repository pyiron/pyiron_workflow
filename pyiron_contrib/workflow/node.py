"""
A base class for objects that can form nodes in the graph representation of a
computational workflow.
"""

from __future__ import annotations

import warnings
from abc import ABC, abstractmethod
from concurrent.futures import Future
from typing import Any, Literal, Optional, TYPE_CHECKING

from pyiron_contrib.executors import CloudpickleProcessPoolExecutor
from pyiron_contrib.workflow.draw import Node as GraphvizNode
from pyiron_contrib.workflow.files import DirectoryObject
from pyiron_contrib.workflow.has_to_dict import HasToDict
from pyiron_contrib.workflow.io import Signals, InputSignal, OutputSignal

if TYPE_CHECKING:
    import graphviz

    from pyiron_base.jobs.job.extension.server.generic import Server

    from pyiron_contrib.workflow.composite import Composite
    from pyiron_contrib.workflow.io import Inputs, Outputs


class Node(HasToDict, ABC):
    """
    Nodes are elements of a computational graph.
    They have input and output data channels that interface with the outside
    world, and a callable that determines what they actually compute, and input and
    output signal channels that can be used to customize the execution flow of the
    graph;
    Together these channels represent edges on the computational graph.

    Nodes can be run to force their computation, or more gently updated, which will
    trigger a run only if the `run_on_update` flag is set to true and all of the input
    is ready (i.e. channel values conform to any type hints provided).

    Nodes may have a `parent` node that owns them as part of a sub-graph.

    Every node must be named with a `label`, and may use this label to attempt to create
    a working directory in memory for itself if requested.
    These labels also help to identify nodes in the wider context of (potentially
    nested) computational graphs.

    By default, nodes' signals input comes with `run` and `ran` IO ports which force
    the `run()` method and which emit after `finish_run()` is completed, respectfully.

    The `run()` method returns a representation of the node output (possible a futures
    object, if the node is running on an executor), and consequently `update()` also
    returns this output if the node is `ready` and has `run_on_updates = True`.

    Calling an already instantiated node allows its input channels to be updated using
    keyword arguments corresponding to the channel labels, performing a batch-update of
    all supplied input and then calling `update()`.
    As such, calling the node _also_ returns a representation of the output (or `None`
    if the node is not set to run on updates, or is otherwise unready to run).

    Nodes have a status, which is currently represented by the `running` and `failed`
    boolean flags.
    Their value is controlled automatically in the defined `run` and `finish_run`
    methods.

    Nodes can be run on the main python process that owns them, or by assigning an
    appropriate executor to their `executor` attribute.
    In case they are run with an executor, their `future` attribute will be populated
    with the resulting future object.

    This is an abstract class.
    Children *must* define how `inputs` and `outputs` are constructed, and what will
    happen `on_run`.
    They may also override the `run_args` property to specify input passed to the
    defined `on_run` method, and may add additional signal channels to the signals IO.

    # TODO: Everything with (de)serialization and executors for running on something
    #       other than the main python process.

    Attributes:
        connected (bool): Whether _any_ of the IO (including signals) are connected.
        failed (bool): Whether the node raised an error calling `run`. (Default
            is False.)
        fully_connected (bool): whether _all_ of the IO (including signals) are
            connected.
        future (concurrent.futures.Future | None): A futures object, if the node is
            currently running or has already run using an executor.
        inputs (pyiron_contrib.workflow.io.Inputs): **Abstract.** Children must define
            a property returning an `Inputs` object.
        label (str): A name for the node.
        outputs (pyiron_contrib.workflow.io.Outputs): **Abstract.** Children must define
            a property returning an `Outputs` object.
        parent (pyiron_contrib.workflow.composite.Composite | None): The parent object
            owning this, if any.
        ready (bool): Whether the inputs are all ready and the node is neither
            already running nor already failed.
        run_on_updates (bool): Whether to run when you are updated and all your input
            is ready and your status does not prohibit running. (Default is False).
        running (bool): Whether the node has called `run` and has not yet
            received output from this call. (Default is False.)
        server (Optional[pyiron_base.jobs.job.extension.server.generic.Server]): A
            server object for computing things somewhere else. Default (and currently
            _only_) behaviour is to compute things on the main python process owning
            the node.
        signals (pyiron_contrib.workflow.io.Signals): A container for input and output
            signals, which are channels for controlling execution flow. By default, has
            a `signals.inputs.run` channel which has a callback to the `run` method,
            and `signals.outputs.ran` which should be called at when the `run` method
            is finished.
            Additional signal channels in derived classes can be added to
            `signals.inputs` and  `signals.outputs` after this mixin class is
            initialized.

    Methods:
        disconnect: Remove all connections, including signals.
        draw: Use graphviz to visualize the node, its IO and, if composite in nature,
            its internal structure.
        on_run: **Abstract.** Do the thing.
        run: A wrapper to handle all the infrastructure around executing `on_run`.
    """

    def __init__(
        self,
        label: str,
        *args,
        parent: Optional[Composite] = None,
        run_on_updates: bool = False,
        **kwargs,
    ):
        """
        A mixin class for objects that can form nodes in the graph representation of a
        computational workflow.

        Args:
            label (str): A name for this node.
            *args: Arguments passed on with `super`.
            **kwargs: Keyword arguments passed on with `super`.

        TODO: Shouldn't `update_on_instantiation` and `run_on_updates` both live here??
        """
        super().__init__(*args, **kwargs)
        self.label: str = label
        self.parent = parent
        if parent is not None:
            parent.add(self)
        self.running = False
        self.failed = False
        # TODO: Replace running and failed with a state object
        self._server: Server | None = (
            None  # Or "task_manager" or "executor" -- we'll see what's best
        )
        # TODO: Move from a traditional "sever" to a tinybase "executor"
        # TODO: Provide support for actually computing stuff with the server/executor
        self.signals = self._build_signal_channels()
        self._working_directory = None
        self.run_on_updates: bool = run_on_updates
        self.executor: None | CloudpickleProcessPoolExecutor = None
        self.future: None | Future = None

    @property
    @abstractmethod
    def inputs(self) -> Inputs:
        pass

    @property
    @abstractmethod
    def outputs(self) -> Outputs:
        pass

    @property
    @abstractmethod
    def on_run(self) -> callable[..., Any | tuple]:
        """
        What the node actually does!
        """
        pass

    @property
    def run_args(self) -> dict:
        """
        Any data needed for `on_run`, will be passed as **kwargs.
        """
        return {}

    def process_run_result(self, run_output: Any | tuple) -> None:
        """
        What to _do_ with the results of `on_run` once you have them.

        Args:
            run_output (tuple): The results of a `self.on_run(self.run_args)` call.
        """
        pass

    def run(self) -> Any | tuple | Future:
        """
        Executes the functionality of the node defined in `on_run`.
        Handles the status of the node, and communicating with any remote
        computing resources.
        """
        if self.running:
            raise RuntimeError(f"{self.label} is already running")

        self.running = True
        self.failed = False

        if self.executor is None:
            try:
                run_output = self.on_run(**self.run_args)
            except Exception as e:
                self.running = False
                self.failed = True
                raise e
            return self.finish_run(run_output)
        elif isinstance(self.executor, CloudpickleProcessPoolExecutor):
            self.future = self.executor.submit(self.on_run, **self.run_args)
            self.future.add_done_callback(self.finish_run)
            return self.future
        else:
            raise NotImplementedError(
                "We currently only support executing the node functionality right on "
                "the main python process or with a "
                "pyiron_contrib.workflow.util.CloudpickleProcessPoolExecutor."
            )

    def finish_run(self, run_output: tuple | Future) -> Any | tuple:
        """
        Switch the node status, process the run result, then fire the ran signal.

        By extracting this as a separate method, we allow the node to pass the actual
        execution off to another entity and release the python process to do other
        things. In such a case, this function should be registered as a callback
        so that the node can finish "running" and, e.g. push its data forward when that
        execution is finished. In such a case, a `concurrent.futures.Future` object is
        expected back and must be unpacked.
        """
        if isinstance(run_output, Future):
            run_output = run_output.result()

        self.running = False
        try:
            self.process_run_result(run_output)
            self.signals.output.ran()
            return run_output
        except Exception as e:
            self.failed = True
            raise e

    def _build_signal_channels(self) -> Signals:
        signals = Signals()
        signals.input.run = InputSignal("run", self, self.run)
        signals.output.ran = OutputSignal("ran", self)
        return signals

    def update(self) -> Any | tuple | Future | None:
        if self.run_on_updates and self.ready:
            return self.run()

    @property
    def working_directory(self):
        if self._working_directory is None:
            if self.parent is not None and hasattr(self.parent, "working_directory"):
                parent_dir = self.parent.working_directory
                self._working_directory = parent_dir.create_subdirectory(self.label)
            else:
                self._working_directory = DirectoryObject(self.label)
        return self._working_directory

    @property
    def server(self) -> Server | None:
        return self._server

    @server.setter
    def server(self, server: Server | None):
        self._server = server

    def disconnect(self):
        self.inputs.disconnect()
        self.outputs.disconnect()
        self.signals.disconnect()

    @property
    def ready(self) -> bool:
        return not (self.running or self.failed) and self.inputs.ready

    @property
    def connected(self) -> bool:
        return self.inputs.connected or self.outputs.connected or self.signals.connected

    @property
    def fully_connected(self):
        return (
            self.inputs.fully_connected
            and self.outputs.fully_connected
            and self.signals.fully_connected
        )

    def _batch_update_input(self, **kwargs):
        """
        Temporarily disable running on updates to set all input values at once.

        Args:
            **kwargs: input label - input value (including channels for connection)
             pairs.
        """
        run_on_updates, self.run_on_updates = self.run_on_updates, False
        for k, v in kwargs.items():
            if k in self.inputs.labels:
                self.inputs[k] = v
            else:
                warnings.warn(
                    f"The keyword '{k}' was not found among input labels. If you are "
                    f"trying to update a node keyword, please use attribute assignment "
                    f"directly instead of calling, e.g. "
                    f"`my_node_instance.run_on_updates = False`."
                )
        self.run_on_updates = run_on_updates  # Restore provided value

    def __call__(self, **kwargs) -> None:
        self._batch_update_input(**kwargs)
        return self.update()

<<<<<<< HEAD
    @property
    def color(self) -> str:
        """A hex code color for use in drawing."""
        return "#ffffff"

    def draw(
        self, depth: int = 1, rankdir: Literal["LR", "TB"] = "LR"
    ) -> graphviz.graphs.Digraph:
        """
        Draw the node structure.

        Args:
            depth (int): How deeply to decompose the representation of composite nodes
                to reveal their inner structure. (Default is 1, which will show owned
                nodes if _this_ is a composite node, but all children will be drawn
                at the level of showing their IO only.) A depth value greater than the
                max depth of the node will have no adverse side effects.
            rankdir ("LR" | "TB"): Use left-right or top-bottom graphviz `rankdir` to
                orient the flow of the graph.

        Returns:
            (graphviz.graphs.Digraph): The resulting graph object.

        Note:
            The graphviz docs will elucidate all the possibilities of what to do with
            the returned object, but the thing you are most likely to need is the
            `render` method, which allows you to save the resulting graph as an image.
            E.g. `self.draw().render(filename="my_node", format="png")`.
        """
        return GraphvizNode(self, depth=depth, rankdir=rankdir).graph
=======
    def __str__(self):
        return (
            f"{self.label} ({self.__class__.__name__}):\n"
            f"{str(self.inputs)}\n"
            f"{str(self.outputs)}\n"
            f"{str(self.signals)}"
        )
>>>>>>> e9b6e089
<|MERGE_RESOLUTION|>--- conflicted
+++ resolved
@@ -319,7 +319,6 @@
         self._batch_update_input(**kwargs)
         return self.update()
 
-<<<<<<< HEAD
     @property
     def color(self) -> str:
         """A hex code color for use in drawing."""
@@ -350,12 +349,11 @@
             E.g. `self.draw().render(filename="my_node", format="png")`.
         """
         return GraphvizNode(self, depth=depth, rankdir=rankdir).graph
-=======
+
     def __str__(self):
         return (
             f"{self.label} ({self.__class__.__name__}):\n"
             f"{str(self.inputs)}\n"
             f"{str(self.outputs)}\n"
             f"{str(self.signals)}"
-        )
->>>>>>> e9b6e089
+        )