--- conflicted
+++ resolved
@@ -5,11 +5,8 @@
 from pyiron_contrib.workflow.io import Inputs, Outputs
 from pyiron_contrib.workflow.is_nodal import IsNodal
 from pyiron_contrib.workflow.node import Node, node, fast_node, single_value_node
-<<<<<<< HEAD
-=======
 from pyiron_contrib.workflow.util import DotDict
 from pyiron_contrib.workflow.files import DirectoryObject
->>>>>>> de8913ef
 
 
 class _NodeDecoratorAccess:
@@ -125,19 +122,19 @@
     wrap_as = _NodeDecoratorAccess
 
     def __init__(self, label: str, *nodes: Node, strict_naming=True):
-<<<<<<< HEAD
         super().__init__(label=label, strict_naming=strict_naming)
-=======
-        super().__init__(strict_naming=strict_naming)
-        self.label = label
         self._working_directory = None
->>>>>>> de8913ef
 
         for node in nodes:
             self.add_node(node)
 
     @property
-<<<<<<< HEAD
+    def working_directory(self):
+        if self._working_directory is None:
+            self._working_directory = DirectoryObject(self.label)
+        return self._working_directory
+
+    @property
     def inputs(self) -> Inputs:
         inputs = Inputs()
         for node_label, node in self.nodes.items():
@@ -145,23 +142,6 @@
                 if not channel.connected:
                     inputs[f"{node_label}_{channel.label}"] = channel
         return inputs
-=======
-    def working_directory(self):
-        if self._working_directory is None:
-            self._working_directory = DirectoryObject(self.label)
-        return self._working_directory
-
-    @property
-    def inputs(self):
-        return DotDict(
-            {
-                f"{node.label}_{channel.label}": channel
-                for node in self.nodes.values()
-                for channel in node.inputs
-                if not channel.connected
-            }
-        )
->>>>>>> de8913ef
 
     @property
     def outputs(self) -> Outputs:
