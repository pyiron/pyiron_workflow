--- conflicted
+++ resolved
@@ -76,7 +76,6 @@
 ) -> Graph:
     tag_uri = URIRef(tag + ".value")
     graph.add((label, PNS.hasValue, tag_uri))
-<<<<<<< HEAD
     if _is_semantikon_class(dtype):
         for key, value in dtype.__dict__.items():
             if isinstance(value, type) and _is_semantikon_class(value):
@@ -98,12 +97,6 @@
             graph.add((tag_uri, RDF.value, Literal(value)))
         if units is not None:
             graph.add((tag_uri, PNS.hasUnits, URIRef(units)))
-=======
-    if value is not None:
-        graph.add((tag_uri, RDF.value, Literal(value)))
-    if units is not None:
-        graph.add((tag_uri, PNS.hasUnits, URIRef(units)))
->>>>>>> ceaf863e
     return graph
 
 
@@ -178,33 +171,6 @@
                 graph.add((channel_label, PNS.outputOf, URIRef(node_label)))
             tag = channel_label
             if io_ == "inputs" and d.get("connection", None) is not None:
-<<<<<<< HEAD
-                graph = _translate_has_value(
-                    graph=graph,
-                    label=label,
-                    tag=workflow_namespace + d["connection"],
-                    value=d.get("value", None),
-                    dtype=d.get("type", None),
-                    units=d.get("units", None),
-                )
-            else:
-                graph = _translate_has_value(
-                    graph=graph,
-                    label=label,
-                    tag=label,
-                    value=d.get("value", None),
-                    dtype=d.get("type", None),
-                    units=d.get("units", None),
-                )
-            if d.get("connection", None) is not None and io_ == "inputs":
-                graph.add(
-                    (
-                        label,
-                        PNS.inheritsPropertiesFrom,
-                        URIRef(workflow_namespace + d["connection"]),
-                    )
-                )
-=======
                 tag = workflow_namespace + d["connection"]
                 graph.add((channel_label, PNS.inheritsPropertiesFrom, URIRef(tag)))
             graph = _translate_has_value(
@@ -214,7 +180,6 @@
                 value=d.get("value", None),
                 units=d.get("units", None),
             )
->>>>>>> ceaf863e
             for t in _get_triples_from_restrictions(d):
                 graph.add(_parse_triple(t, ns=node_label, label=channel_label))
     return graph
