"""
A base class for nodal objects that have internal structure -- i.e. they hold a
sub-graph
"""

from __future__ import annotations

from abc import ABC, abstractmethod
from functools import wraps
from typing import Literal, Optional, TYPE_CHECKING

from bidict import bidict

from pyiron_workflow.interfaces import Creator, Wrappers
from pyiron_workflow.io import Outputs, Inputs
from pyiron_workflow.node import Node
from pyiron_workflow.node_package import NodePackage
from pyiron_workflow.snippets.logger import logger
from pyiron_workflow.topology import set_run_connections_according_to_dag
from pyiron_workflow.snippets.colors import SeabornColors
from pyiron_workflow.snippets.dotdict import DotDict

if TYPE_CHECKING:
    from pyiron_workflow.channels import Channel, InputData, OutputData


class Composite(Node, ABC):
    """
    A base class for nodes that have internal graph structure -- i.e. they hold a
    collection of child nodes and their computation is to execute that graph.

    Promises (in addition parent class promises):

    - The class offers access...
        - To the node-izing :mod:`pyiron_workflow` decorators
        - To a creator for other :mod:`pyiron_workflow` objects (namely nodes)
            - From the class level, this simply creates these objects
            - From the instance level, created nodes get the instance as their parent
    - Child nodes...
        - Can be added by...
            - Passing a node instance to the adding method
            - Setting the composite instance as the node's parent at node instantiation
            - Assigning a node instance as an attribute
        - Can be accessed by...
            - Attribute access using their node label
            - Attribute or item access in the child nodes collection
            - Iterating over the composite instance
        - Can be removed by method
        - Each have a unique label (within the scope of this composite)
        - Have no other parent
        - Can be replaced in-place with another node that has commensurate IO
        - Have their working directory nested inside the composite's
        - Are disallowed from having a label that conflicts with any of the parent's
            other methods or attributes
    - The length of a composite instance is its number of child nodes
    - Running the composite...
        - Runs the child nodes (either using manually specified execution signals, or
            leveraging a helper tool that automates this process for data DAGs --
            details are left to child classes)
        - Returns a dot-dictionary of output IO
    - Composite IO...
        - Is some subset of the child nodes IO
            - Default channel labels indicate both child and child's channel labels
            - Default behaviour is to expose all unconnected child nodes' IO
        - Bijective maps can be used to...
            - Rename IO
            - Force a child node's IO to appear
            - Force a child node's IO to _not_ appear

    Attributes:
        inputs/outputs_map (bidict|None): Maps in the form
         `{"node_label__channel_label": "some_better_name"}` that expose canonically
         named channels of child nodes under a new name. This can be used both for re-
         naming regular IO (i.e. unconnected child channels), as well as forcing the
         exposure of irregular IO (i.e. child channels that are already internally
         connected to some other child channel). Non-`None` values provided at input
         can be in regular dictionary form, but get re-cast as a clean bidict to ensure
         the bijective nature of the maps (i.e. there is a 1:1 connection between any
         IO exposed at the :class:`Composite` level and the underlying channels).
        nodes (DotDict[pyiron_workflow.node.Node]): The owned nodes that
         form the composite subgraph.
        strict_naming (bool): When true, repeated assignment of a new node to an
         existing node label will raise an error, otherwise the label gets appended
         with an index and the assignment proceeds. (Default is true: disallow assigning
         to existing labels.)
        create (Creator): A tool for adding new nodes to this subgraph.
        starting_nodes (None | list[pyiron_workflow.node.Node]): A subset
         of the owned nodes to be used on running. Only necessary if the execution graph
         has been manually specified with `run` signals. (Default is an empty list.)
        wrap_as (Wrappers): A tool for accessing node-creating decorators

    Methods:
        add_node(node: Node): Add the node instance to this subgraph.
        remove_node(node: Node): Break all connections the node has, remove_node it from this
         subgraph, and set its parent to `None`.
        (de)activate_strict_hints(): Recursively (de)activate strict type hints.
        replace_node(owned_node: Node | str, replacement: Node | type[Node]): Replaces an
            owned node with a new node, as long as the new node's IO is commensurate
            with the node being replaced.
        register(): A short-cut to registering a new node package with the node creator.
    """

    wrap_as = Wrappers()
    create = Creator()

    def __init__(
        self,
        label: str,
        *args,
        parent: Optional[Composite] = None,
        overwrite_save: bool = False,
        run_after_init: bool = False,
        save_after_run: bool = False,
        strict_naming: bool = True,
        inputs_map: Optional[dict | bidict] = None,
        outputs_map: Optional[dict | bidict] = None,
        **kwargs,
    ):
        super().__init__(
            *args, label=label, parent=parent, save_after_run=save_after_run, **kwargs
        )
        self.strict_naming: bool = strict_naming
        self._inputs_map = None
        self._outputs_map = None
        self.inputs_map = inputs_map
        self.outputs_map = outputs_map
        self.nodes: DotDict[str, Node] = DotDict()
        self.starting_nodes: list[Node] = []

    @property
    def inputs_map(self) -> bidict | None:
        self._deduplicate_nones(self._inputs_map)
        return self._inputs_map

    @inputs_map.setter
    def inputs_map(self, new_map: dict | bidict | None):
        self._deduplicate_nones(new_map)
        if new_map is not None:
            new_map = bidict(new_map)
        self._inputs_map = new_map

    @property
    def outputs_map(self) -> bidict | None:
        self._deduplicate_nones(self._outputs_map)
        return self._outputs_map

    @outputs_map.setter
    def outputs_map(self, new_map: dict | bidict | None):
        self._deduplicate_nones(new_map)
        if new_map is not None:
            new_map = bidict(new_map)
        self._outputs_map = new_map

    @staticmethod
    def _deduplicate_nones(some_map: dict | bidict | None) -> dict | bidict | None:
        if some_map is not None:
            for k, v in some_map.items():
                if v is None:
                    some_map[k] = (None, f"{k} disabled")

    def activate_strict_hints(self):
        super().activate_strict_hints()
        for node in self:
            node.activate_strict_hints()

    def deactivate_strict_hints(self):
        super().deactivate_strict_hints()
        for node in self:
            node.deactivate_strict_hints()

    def to_dict(self):
        return {
            "label": self.label,
            "nodes": {n.label: n.to_dict() for n in self.nodes.values()},
        }

    @property
    def on_run(self):
        return self.run_graph

    @staticmethod
    def run_graph(_composite: Composite):
        for node in _composite.starting_nodes:
            node.run()
        return _composite

    @property
    def run_args(self) -> dict:
        return {"_composite": self}

    def process_run_result(self, run_output):
        if run_output is not self:
            self._parse_remotely_executed_self(run_output)
        return DotDict(self.outputs.to_value_dict())

    def _parse_remotely_executed_self(self, other_self):
        # Un-parent existing nodes before ditching them
        for node in self:
            node._parent = None
        other_self.running = False  # It's done now
        self.__setstate__(other_self.__getstate__())

    def disconnect_run(self) -> list[tuple[Channel, Channel]]:
        """
        Disconnect all `signals.input.run` connections on all child nodes.

        Returns:
            list[tuple[Channel, Channel]]: Any disconnected pairs.
        """
        disconnected_pairs = []
        for node in self.nodes.values():
            disconnected_pairs.extend(node.signals.disconnect_run())
        return disconnected_pairs

    def set_run_signals_to_dag_execution(self):
        """
        Disconnects all `signals.input.run` connections among children and attempts to
        reconnect these according to the DAG flow of the data. On success, sets the
        starting nodes to just be the upstream-most node in this linear DAG flow.
        """
        _, upstream_most_nodes = set_run_connections_according_to_dag(self.nodes)
        self.starting_nodes = upstream_most_nodes

    def _build_io(
        self,
        i_or_o: Literal["inputs", "outputs"],
        key_map: dict[str, str | None] | None,
    ) -> Inputs | Outputs:
        """
        Build an IO panel for exposing child node IO to the outside world at the level
        of the composite node's IO.

        Args:
            target [Literal["inputs", "outputs"]]: Whether this is I or O.
            key_map [dict[str, str]|None]: A map between the default convention for
                mapping child IO to composite IO (`"{node.label}__{channel.label}"`) and
                whatever label you actually want to expose to the composite user. Also
                allows non-standards channel exposure, i.e. exposing
                internally-connected channels (which would not normally be exposed) by
                providing a string-to-string map, or suppressing unconnected channels
                (which normally would be exposed) by providing a string-None map.

        Returns:
            (Inputs|Outputs): The populated panel.
        """
        key_map = {} if key_map is None else key_map
        io = Inputs() if i_or_o == "inputs" else Outputs()
        for node in self.nodes.values():
            panel = getattr(node, i_or_o)
            for channel in panel:
                try:
                    io_panel_key = key_map[channel.scoped_label]
                    if not isinstance(io_panel_key, tuple):
                        # Tuples indicate that the channel has been deactivated
                        # This is a necessary misdirection to keep the bidict working,
                        # as we can't simply map _multiple_ keys to `None`
                        io[io_panel_key] = self._get_linking_channel(
                            channel, io_panel_key
                        )
                except KeyError:
                    if not channel.connected:
                        io[channel.scoped_label] = self._get_linking_channel(
                            channel, channel.scoped_label
                        )
        return io

    @abstractmethod
    def _get_linking_channel(
        self,
        child_reference_channel: InputData | OutputData,
        composite_io_key: str,
    ) -> InputData | OutputData:
        """
        Returns the channel that will be the link between the provided child channel,
        and the composite's IO at the given key.

        The returned channel should be fully compatible with the provided child channel,
        i.e. same type, same type hint... (For instance, the child channel itself is a
        valid return, which would create a composite IO panel that works by reference.)

        Args:
            child_reference_channel (InputData | OutputData): The child channel
            composite_io_key (str): The key under which this channel will be stored on
                the composite's IO.

        Returns:
            (Channel): A channel with the same type, type hint, etc. as the reference
                channel passed in.
        """
        pass

    def _build_inputs(self) -> Inputs:
        return self._build_io("inputs", self.inputs_map)

    def _build_outputs(self) -> Outputs:
        return self._build_io("outputs", self.outputs_map)

    def add_node(self, node: Node, label: Optional[str] = None) -> None:
        """
        Assign a node to the parent. Optionally provide a new label for that node.

        Args:
            node (pyiron_workflow.node.Node): The node to add.
            label (Optional[str]): The label for this node.

        Raises:
            TypeError: If the
        """
        if not isinstance(node, Node):
            raise TypeError(
                f"Only new node instances may be added, but got {type(node)}."
            )
        self._ensure_node_has_no_other_parent(node)

        if not (label in self.nodes.keys() and self.nodes[label] is node):
            # Otherwise you're just passing the same node to the same key!

            label = self._get_unique_label(node.label if label is None else label)
            self._ensure_node_is_not_duplicated(node, label)

            self.nodes[label] = node
            node.label = label
            node._parent = self
        return node

    def _get_unique_label(self, label):
        if label in self.__dir__():
            if isinstance(getattr(self, label), Node):
                if self.strict_naming:
                    raise AttributeError(
                        f"{label} is already the label for a node. Please remove it "
                        f"before assigning another node to this label."
                    )
                else:
                    label = self._add_suffix_to_label(label)
            else:
                raise AttributeError(
                    f"{label} is an attribute or method of the {self.__class__} class, "
                    f"and cannot be used as a node label."
                )
        return label

    def _add_suffix_to_label(self, label):
        i = 0
        new_label = label
        while new_label in self.nodes.keys():
            new_label = f"{label}{i}"
            i += 1
        if new_label != label:
            logger.info(
                f"{label} is already a node; appending an index to the "
                f"node label instead: {new_label}"
            )
        return new_label

    def _ensure_node_has_no_other_parent(self, node: Node):
        if node.parent is not None and node.parent is not self:
            raise ValueError(
                f"The node ({node.label}) already belongs to the parent "
                f"{node.parent.label}. Please remove it there before trying to "
                f"add it to this parent ({self.label})."
            )

    def _ensure_node_is_not_duplicated(self, node: Node, label: str):
        if (
            node.parent is self
            and label != node.label
            and self.nodes[node.label] is node
        ):
            logger.info(
                f"Reassigning the node {node.label} to the label {label} when "
                f"adding it to the parent {self.label}."
            )
            del self.nodes[node.label]

    def remove_node(self, node: Node | str) -> list[tuple[Channel, Channel]]:
        """
        Remove a node from the :attr:`nodes` collection, disconnecting it and setting its
        :attr:`parent` to None.

        Args:
            node (Node|str): The node (or its label) to remove.

        Returns:
            (list[tuple[Channel, Channel]]): Any connections that node had.
        """
        node = self.nodes[node] if isinstance(node, str) else node
        node._parent = None
        disconnected = node.disconnect()
        if node in self.starting_nodes:
            self.starting_nodes.remove(node)
        del self.nodes[node.label]
        return disconnected

    def replace_node(
        self, owned_node: Node | str, replacement: Node | type[Node]
    ) -> Node:
        """
        Replaces a node currently owned with a new node instance.
        The replacement must not belong to any other parent or have any connections.
        The IO of the new node must be a perfect superset of the replaced node, i.e.
        channel labels need to match precisely, but additional channels may be present.
        After replacement, the new node will have the old node's connections, label,
        and belong to this composite.
        The labels are swapped, such that the replaced node gets the name of its
        replacement (which might be silly, but is useful in case you want to revert the
        change and swap the replaced node back in!)

        If replacement fails for some reason, the replacement and replacing node are
        both returned to their original state, and the composite is left unchanged.

        Args:
            owned_node (Node|str): The node to replace or its label.
            replacement (Node | type[Node]): The node or class to replace it with. (If
                a class is passed, it has all the same requirements on IO compatibility
                and simply gets instantiated.)

        Returns:
            (Node): The node that got removed
        """
        if isinstance(owned_node, str):
            owned_node = self.nodes[owned_node]

        if owned_node.parent is not self:
            raise ValueError(
                f"The node being replaced should be a child of this composite, but "
                f"another parent was found: {owned_node.parent}"
            )

        if isinstance(replacement, Node):
            if replacement.parent is not None:
                raise ValueError(
                    f"Replacement node must have no parent, but got "
                    f"{replacement.parent}"
                )
            if replacement.connected:
                raise ValueError("Replacement node must not have any connections")
        elif issubclass(replacement, Node):
            replacement = replacement(label=owned_node.label)
        else:
            raise TypeError(
                f"Expected replacement node to be a node instance or node subclass, but "
                f"got {replacement}"
            )

        replacement.copy_io(owned_node)  # If the replacement is incompatible, we'll
        # fail here before we've changed the parent at all. Since the replacement was
        # first guaranteed to be an unconnected orphan, there is not yet any permanent
        # damage
        is_starting_node = owned_node in self.starting_nodes
        self.remove_node(owned_node)
        replacement.label, owned_node.label = owned_node.label, replacement.label
        self.add_node(replacement)
        if is_starting_node:
            self.starting_nodes.append(replacement)

        # Finally, make sure the IO is constructible with this new node, which will
        # catch things like incompatible IO maps
        try:
            # Make sure node-level IO is pointing to the new node and that macro-level
            # IO gets safely reconstructed
            self._rebuild_data_io()
        except Exception as e:
            # If IO can't be successfully rebuilt using this node, revert changes and
            # raise the exception
            self.replace_node(replacement, owned_node)  # Guaranteed to work since
            # replacement in the other direction was already a success
            raise e

        return owned_node

    def _rebuild_data_io(self):
        """
        Try to rebuild the IO.

        If an error is encountered, revert back to the existing IO then raise it.
        """
        old_inputs = self.inputs
        old_outputs = self.outputs
        connection_changes = []  # For reversion if there's an error
        try:
            self._inputs = self._build_inputs()
            self._outputs = self._build_outputs()
            for old, new in [(old_inputs, self.inputs), (old_outputs, self.outputs)]:
                for old_channel in old:
                    if old_channel.connected:
                        # If the old channel was connected to stuff, we'd better still
                        # have a corresponding channel and be able to copy these, or we
                        # should fail hard.
                        # But, if it wasn't connected, we don't even care whether or not
                        # we still have a corresponding channel to copy to
                        new_channel = new[old_channel.label]
                        new_channel.copy_connections(old_channel)
                        swapped_conenctions = old_channel.disconnect_all()  # Purge old
                        connection_changes.append(
                            (new_channel, old_channel, swapped_conenctions)
                        )
        except Exception as e:
            for new_channel, old_channel, swapped_conenctions in connection_changes:
                new_channel.disconnect(*swapped_conenctions)
                old_channel.connect(*swapped_conenctions)
            self._inputs = old_inputs
            self._outputs = old_outputs
            e.message = (
                f"Unable to rebuild IO for {self.label}; reverting to old IO."
                f"{e.message}"
            )
            raise e

    @classmethod
    @wraps(Creator.register)
    def register(cls, package_identifier: str, domain: Optional[str] = None) -> None:
        cls.create.register(package_identifier=package_identifier, domain=domain)

    def executor_shutdown(self, wait=True, *, cancel_futures=False):
        """
        Invoke shutdown on the executor (if present), and recursively invoke shutdown
        for children.
        """
        super().executor_shutdown(wait=wait, cancel_futures=cancel_futures)
        for node in self:
            node.executor_shutdown(wait=wait, cancel_futures=cancel_futures)

    def __setattr__(self, key: str, node: Node):
        if isinstance(node, Node) and key != "_parent":
            self.add_node(node, label=key)
        elif (
            isinstance(node, type)
            and issubclass(node, Node)
            and key in self.nodes.keys()
        ):
            # When a class is assigned to an existing node, try a replacement
            self.replace_node(key, node)
        else:
            super().__setattr__(key, node)

    def __getattr__(self, key):
        try:
            return self.nodes[key]
        except KeyError:
            # Raise an attribute error from getattr to make sure hasattr works well!
            raise AttributeError(
                f"Could not find attribute {key} on {self.label} "
                f"({self.__class__.__name__}) or in its nodes ({self.nodes.keys()})"
            )

    def __getitem__(self, item):
        return self.__getattr__(item)

    def __setitem__(self, key, value):
        self.__setattr__(key, value)

    def __iter__(self):
        return self.nodes.values().__iter__()

    def __len__(self):
        return len(self.nodes)

    def __dir__(self):
        return set(super().__dir__() + list(self.nodes.keys()))

    @property
    def color(self) -> str:
        """For drawing the graph"""
        return SeabornColors.brown

    @property
    def package_requirements(self) -> set[str]:
        """
        A list of node package identifiers for children.
        """
        return set(n.package_identifier for n in self)

    def to_storage(self, storage):
        storage["nodes"] = list(self.nodes.keys())
        for label, node in self.nodes.items():
            node.to_storage(storage.create_group(label))

        storage["inputs_map"] = self.inputs_map
        storage["outputs_map"] = self.outputs_map

        super().to_storage(storage)

    def from_storage(self, storage):
        from pyiron_contrib.tinybase.storage import GenericStorage

        self.inputs_map = (
            storage["inputs_map"].to_object()
            if isinstance(storage["inputs_map"], GenericStorage)
            else storage["inputs_map"]
        )
        self.outputs_map = (
            storage["outputs_map"].to_object()
            if isinstance(storage["outputs_map"], GenericStorage)
            else storage["outputs_map"]
        )
        self._rebuild_data_io()  # To apply any map that was saved

        super().from_storage(storage)

    def tidy_working_directory(self):
        for node in self:
            node.tidy_working_directory()
        super().tidy_working_directory()

    def _get_connections_as_strings(
        self, panel_getter: callable
    ) -> list[tuple[tuple[str, str], tuple[str, str]]]:
        """
        Connections between children in string representation based on labels.

        The string representation helps storage, and having it as a property ensures
        the name is protected.
        """
        return [
            ((inp.node.label, inp.label), (out.node.label, out.label))
            for child in self
            for inp in panel_getter(child)
            for out in inp.connections
        ]

    @staticmethod
    def _get_data_inputs(node: Node):
        return node.inputs

    @staticmethod
    def _get_signals_input(node: Node):
        return node.signals.input

    @property
    def _child_data_connections(self) -> list[tuple[tuple[str, str], tuple[str, str]]]:
        return self._get_connections_as_strings(self._get_data_inputs)

    @property
    def _child_signal_connections(
        self,
    ) -> list[tuple[tuple[str, str], tuple[str, str]]]:
        return self._get_connections_as_strings(self._get_signals_input)

    @property
    def node_labels(self) -> tuple[str]:
        return (n.label for n in self)

    def __getstate__(self):
        state = super().__getstate__()
        # Store connections as strings
        state["_child_data_connections"] = self._child_data_connections
        state["_child_signal_connections"] = self._child_signal_connections

        # Transform the IO maps into a datatype that plays well with h5io
        # (Bidict implements a custom reconstructor, which hurts us)
        state["_inputs_map"] = (
            None if self._inputs_map is None else dict(self._inputs_map)
        )
        state["_outputs_map"] = (
            None if self._outputs_map is None else dict(self._outputs_map)
        )

        # Remove the nodes container from the state and store each element (node) right
        # in the state -- the labels are guaranteed to not be attributes already so
        # this is safe, and it makes sure that the storage path matches the graph path
        del state["nodes"]
        state["node_labels"] = self.node_labels
        for node in self:
            state[node.label] = node
<<<<<<< HEAD

        # Also remove the starting node instances
        del state["starting_nodes"]
        state["starting_node_labels"] = [n.label for n in self.starting_nodes]

=======
            # This key is guaranteed to be available in the state, since children are
            # forbidden from having labels that clash with their parent's __dir__
>>>>>>> 4df004b2
        return state

    def __setstate__(self, state):
        # Purge child connection info from the state
        child_data_connections = state.pop("_child_data_connections")
        child_signal_connections = state.pop("_child_signal_connections")

        # Transform the IO maps back into the right class (bidict)
        state["_inputs_map"] = (
            None if state["_inputs_map"] is None else bidict(state["_inputs_map"])
        )
        state["_outputs_map"] = (
            None if state["_outputs_map"] is None else bidict(state["_outputs_map"])
        )

        # Reconstruct nodes from state
        state["nodes"] = DotDict(
            {label: state[label] for label in state.pop("node_labels")}
        )

        # Restore starting nodes
        state["starting_nodes"] = [
            state[label] for label in state.pop("starting_node_labels")
        ]

        super().__setstate__(state)

        # Nodes purge their _parent information in their __getstate__
        # so return it to them:
        for node in self:
            node._parent = self
        # Nodes don't store connection information, so restore it to them
        self._restore_data_connections_from_strings(child_data_connections)
        self._restore_signal_connections_from_strings(child_signal_connections)

    @staticmethod
    def _restore_connections_from_strings(
        nodes: dict[str, Node] | DotDict[str, Node],
        connections: list[tuple[tuple[str, str], tuple[str, str]]],
        input_panel_getter: callable,
        output_panel_getter: callable,
    ) -> None:
        """
        Set connections among a dictionary of nodes.

        This is useful for recreating node connections after (de)serialization of the
        individual nodes, which don't know about their connections (that information is
        the responsibility of their parent `Composite`).

        Args:
            nodes (dict[Node]): The nodes to connect.
            connections (list[tuple[tuple[str, str], tuple[str, str]]]): Connections
                among these nodes in the format ((input node label, input channel label
                ), (output node label, output channel label)).
        """
        for (inp_node, inp), (out_node, out) in connections:
            input_panel_getter(nodes[inp_node])[inp].connect(
                output_panel_getter(nodes[out_node])[out]
            )

    @staticmethod
    def _get_data_outputs(node: Node):
        return node.outputs

    @staticmethod
    def _get_signals_output(node: Node):
        return node.signals.output

    def _restore_data_connections_from_strings(
        self, connections: list[tuple[tuple[str, str], tuple[str, str]]]
    ) -> None:
        self._restore_connections_from_strings(
            self.nodes,
            connections,
            self._get_data_inputs,
            self._get_data_outputs,
        )

    def _restore_signal_connections_from_strings(
        self, connections: list[tuple[tuple[str, str], tuple[str, str]]]
    ) -> None:
        self._restore_connections_from_strings(
            self.nodes,
            connections,
            self._get_signals_input,
            self._get_signals_output,
        )<|MERGE_RESOLUTION|>--- conflicted
+++ resolved
@@ -663,16 +663,13 @@
         state["node_labels"] = self.node_labels
         for node in self:
             state[node.label] = node
-<<<<<<< HEAD
+            # This key is guaranteed to be available in the state, since children are
+            # forbidden from having labels that clash with their parent's __dir__
 
         # Also remove the starting node instances
         del state["starting_nodes"]
         state["starting_node_labels"] = [n.label for n in self.starting_nodes]
 
-=======
-            # This key is guaranteed to be available in the state, since children are
-            # forbidden from having labels that clash with their parent's __dir__
->>>>>>> 4df004b2
         return state
 
     def __setstate__(self, state):
