--- conflicted
+++ resolved
@@ -1147,188 +1147,6 @@
         except AttributeError:
             pass
 
-<<<<<<< HEAD
-    def iter_old(self, max_workers=1, cores_per_worker=1, executor=None, **kwargs):
-        from pympipool import Executor
-        import pandas as pd
-
-        # Get the keys and lists from kwargs
-        keys = list(kwargs.keys())
-        lists = list(kwargs.values())
-        # print ('lists: ', lists)
-
-        # Get the number of dimensions
-        num_dimensions = len(keys)
-
-        # Get the length of each list
-        lengths = [len(lst) for lst in lists]
-        # print ('lengths: ', lengths, num_dimensions)
-
-        # Initialize indices
-        indices = [0] * num_dimensions
-
-        with Executor(cores_per_worker=cores_per_worker, max_workers=max_workers) as p:
-            # iter_dict = {'kwargs': kwargs}
-            iter_dict = {}
-
-            # Create an empty dictionary to store the results
-            dict_lst = {}
-            # df_result = pd.DataFrame(columns=keys)
-
-            # Perform multidimensional for loop
-            count = 0
-            while indices[0] < lengths[0]:
-                # print (f'iter: indices {indices}, {lengths[0]} {count}')
-                # Access the current elements using indices
-                current_elements = [lists[i][indices[i]] for i in range(num_dimensions)]
-
-                # Add current_elements as a dictionary
-                current_elements_kwarg = dict(zip(keys, current_elements))
-                # self._iter_index = indices[i]
-
-                # the following construct is used to get workflow related info via the _internal
-                # argument of the node function into the function body (where the workflow object
-                # is not accessible)
-                _internal = {}
-                _internal["iter_index"] = indices.copy()
-                current_elements_kwarg["_internal"] = _internal
-
-                if executor is None:
-                    out = self(**current_elements_kwarg)
-                else:
-                    fs = p.submit(self, **current_elements_kwarg)
-                    out = fs.result()
-                iter_dict[count] = out
-                count += 1
-
-                if hasattr(out, "items"):
-                    for k, v in out.items():
-                        current_elements_kwarg[k] = v
-                else:
-                    current_elements_kwarg[self.label] = out
-
-                # Append the current_elements_kwarg to the dictionary
-                for k, v in current_elements_kwarg.items():
-                    if count == 1:
-                        dict_lst[k] = [v]
-                    else:
-                        if k in dict_lst:
-                            dict_lst[k].append(v)
-                        else:
-                            ValueError(f"New key appears at count {count}")
-
-                # Update indices for the next iteration
-                indices[num_dimensions - 1] += 1
-                # print ('indices: ', indices)
-
-                # Update indices and carry-over if needed
-                for i in range(num_dimensions - 1, 0, -1):
-                    # print ('dimensions: ', i, indices[i], lengths[i])
-                    if indices[i] == lengths[i]:
-                        indices[i] = 0
-                        indices[i - 1] += 1
-
-        return pd.DataFrame(dict_lst)
-
-    def iter(self, max_workers=1, executor=None, **kwargs):
-        from concurrent.futures import ThreadPoolExecutor, as_completed
-        import pandas as pd
-
-        futures = []
-        future_index_map = {}
-        out = []
-        out_index = []
-
-        refs = to_list_of_kwargs(**kwargs)
-        df_refs = pd.DataFrame(refs)
-        # print("iter_refs: ", refs)
-        if max_workers < 2:
-            executor = None
-        else:
-            executor = max_workers
-
-        print("max_workers: ", max_workers)
-        if executor is None:
-            for i, ref in enumerate(refs):
-                out.append(self(**ref))
-                out_index.append(i)
-        else:
-            with ThreadPoolExecutor(max_workers=max_workers) as p:
-                for i, ref in enumerate(refs):
-                    # use the class rather than the instance -> (type(self))
-                    future = p.submit(func, type(self), **ref)
-                    future_index_map[future] = i
-                    futures.append(future)
-
-                for future in as_completed(futures):
-                    out.append(future.result())
-                    out_index.append(future_index_map[future])
-
-        if len(out) > 0:
-            if not hasattr(out[0], "items"):
-                print("iter: add label")
-                df_dict = {self.label: out}
-            else:
-                df_dict = {}
-                for i, row in enumerate(out):
-                    for key, value in row.items():
-                        if i == 0:
-                            df_dict[key] = [value]
-                        else:
-                            df_dict[key].append(value)
-
-            df_out = pd.DataFrame(df_dict)
-
-        # try:
-        #     df_out = pd.DataFrame(out, index=out_index).sort_index()
-        #
-        # except:
-        #     print("iter out: ", out)
-        #     return out
-
-        return pd.concat([df_refs, df_out], axis=1)
-
-
-def to_list_of_kwargs(**kwargs):
-    keys = list(kwargs.keys())
-    lists = list(kwargs.values())
-
-    # Get the number of dimensions
-    num_dimensions = len(keys)
-
-    # Get the length of each list
-    lengths = [len(lst) for lst in lists]
-
-    # Initialize indices
-    indices = [0] * num_dimensions
-
-    kwargs_list = []
-
-    # Perform multidimensional for loop
-    while indices[0] < lengths[0]:
-        # Access the current elements using indices
-        current_elements = [lists[i][indices[i]] for i in range(num_dimensions)]
-
-        # Add current_elements as a dictionary
-        current_elements_kwarg = dict(zip(keys, current_elements))
-        kwargs_list.append(current_elements_kwarg)
-
-        # Update indices for the next iteration
-        indices[num_dimensions - 1] += 1
-
-        # Update indices and carry-over if needed
-        for i in range(num_dimensions - 1, 0, -1):
-            if indices[i] == lengths[i]:
-                indices[i] = 0
-                indices[i - 1] += 1
-
-    return kwargs_list
-
-
-def func(node, **kwargs):
-    # print("func (node): ", node, kwargs)
-    return node(**kwargs).run()
-=======
     @property
     def class_name(self) -> str:
         """The class name of the node"""
@@ -1482,4 +1300,184 @@
             report_so_far + f"{newline}{tabspace}{self.label}: "
             f"{'ok' if self.import_ready else 'NOT IMPORTABLE'}"
         )
->>>>>>> ea728e55
+
+    def iter_old(self, max_workers=1, cores_per_worker=1, executor=None, **kwargs):
+        from pympipool import Executor
+        import pandas as pd
+
+        # Get the keys and lists from kwargs
+        keys = list(kwargs.keys())
+        lists = list(kwargs.values())
+        # print ('lists: ', lists)
+
+        # Get the number of dimensions
+        num_dimensions = len(keys)
+
+        # Get the length of each list
+        lengths = [len(lst) for lst in lists]
+        # print ('lengths: ', lengths, num_dimensions)
+
+        # Initialize indices
+        indices = [0] * num_dimensions
+
+        with Executor(cores_per_worker=cores_per_worker, max_workers=max_workers) as p:
+            # iter_dict = {'kwargs': kwargs}
+            iter_dict = {}
+
+            # Create an empty dictionary to store the results
+            dict_lst = {}
+            # df_result = pd.DataFrame(columns=keys)
+
+            # Perform multidimensional for loop
+            count = 0
+            while indices[0] < lengths[0]:
+                # print (f'iter: indices {indices}, {lengths[0]} {count}')
+                # Access the current elements using indices
+                current_elements = [lists[i][indices[i]] for i in range(num_dimensions)]
+
+                # Add current_elements as a dictionary
+                current_elements_kwarg = dict(zip(keys, current_elements))
+                # self._iter_index = indices[i]
+
+                # the following construct is used to get workflow related info via the _internal
+                # argument of the node function into the function body (where the workflow object
+                # is not accessible)
+                _internal = {}
+                _internal["iter_index"] = indices.copy()
+                current_elements_kwarg["_internal"] = _internal
+
+                if executor is None:
+                    out = self(**current_elements_kwarg)
+                else:
+                    fs = p.submit(self, **current_elements_kwarg)
+                    out = fs.result()
+                iter_dict[count] = out
+                count += 1
+
+                if hasattr(out, "items"):
+                    for k, v in out.items():
+                        current_elements_kwarg[k] = v
+                else:
+                    current_elements_kwarg[self.label] = out
+
+                # Append the current_elements_kwarg to the dictionary
+                for k, v in current_elements_kwarg.items():
+                    if count == 1:
+                        dict_lst[k] = [v]
+                    else:
+                        if k in dict_lst:
+                            dict_lst[k].append(v)
+                        else:
+                            ValueError(f"New key appears at count {count}")
+
+                # Update indices for the next iteration
+                indices[num_dimensions - 1] += 1
+                # print ('indices: ', indices)
+
+                # Update indices and carry-over if needed
+                for i in range(num_dimensions - 1, 0, -1):
+                    # print ('dimensions: ', i, indices[i], lengths[i])
+                    if indices[i] == lengths[i]:
+                        indices[i] = 0
+                        indices[i - 1] += 1
+
+        return pd.DataFrame(dict_lst)
+
+    def iter(self, max_workers=1, executor=None, **kwargs):
+        from concurrent.futures import ThreadPoolExecutor, as_completed
+        import pandas as pd
+
+        futures = []
+        future_index_map = {}
+        out = []
+        out_index = []
+
+        refs = to_list_of_kwargs(**kwargs)
+        df_refs = pd.DataFrame(refs)
+        # print("iter_refs: ", refs)
+        if max_workers < 2:
+            executor = None
+        else:
+            executor = max_workers
+
+        print("max_workers: ", max_workers)
+        if executor is None:
+            for i, ref in enumerate(refs):
+                out.append(self(**ref))
+                out_index.append(i)
+        else:
+            with ThreadPoolExecutor(max_workers=max_workers) as p:
+                for i, ref in enumerate(refs):
+                    # use the class rather than the instance -> (type(self))
+                    future = p.submit(func, type(self), **ref)
+                    future_index_map[future] = i
+                    futures.append(future)
+
+                for future in as_completed(futures):
+                    out.append(future.result())
+                    out_index.append(future_index_map[future])
+
+        if len(out) > 0:
+            if not hasattr(out[0], "items"):
+                print("iter: add label")
+                df_dict = {self.label: out}
+            else:
+                df_dict = {}
+                for i, row in enumerate(out):
+                    for key, value in row.items():
+                        if i == 0:
+                            df_dict[key] = [value]
+                        else:
+                            df_dict[key].append(value)
+
+            df_out = pd.DataFrame(df_dict)
+
+        # try:
+        #     df_out = pd.DataFrame(out, index=out_index).sort_index()
+        #
+        # except:
+        #     print("iter out: ", out)
+        #     return out
+
+        return pd.concat([df_refs, df_out], axis=1)
+
+
+def to_list_of_kwargs(**kwargs):
+    keys = list(kwargs.keys())
+    lists = list(kwargs.values())
+
+    # Get the number of dimensions
+    num_dimensions = len(keys)
+
+    # Get the length of each list
+    lengths = [len(lst) for lst in lists]
+
+    # Initialize indices
+    indices = [0] * num_dimensions
+
+    kwargs_list = []
+
+    # Perform multidimensional for loop
+    while indices[0] < lengths[0]:
+        # Access the current elements using indices
+        current_elements = [lists[i][indices[i]] for i in range(num_dimensions)]
+
+        # Add current_elements as a dictionary
+        current_elements_kwarg = dict(zip(keys, current_elements))
+        kwargs_list.append(current_elements_kwarg)
+
+        # Update indices for the next iteration
+        indices[num_dimensions - 1] += 1
+
+        # Update indices and carry-over if needed
+        for i in range(num_dimensions - 1, 0, -1):
+            if indices[i] == lengths[i]:
+                indices[i] = 0
+                indices[i - 1] += 1
+
+    return kwargs_list
+
+
+def func(node, **kwargs):
+    # print("func (node): ", node, kwargs)
+    return node(**kwargs).run()