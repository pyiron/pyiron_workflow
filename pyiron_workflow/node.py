--- conflicted
+++ resolved
@@ -612,37 +612,6 @@
     def _outputs_to_run_return(self):
         return DotDict(self.outputs.to_value_dict())
 
-<<<<<<< HEAD
-=======
-    def _finish_run(self, run_output: tuple | Future) -> Any | tuple:
-        try:
-            processed_output = super()._finish_run(run_output=run_output)
-            if self.parent is not None:
-                self.parent.register_child_finished(self)
-            return processed_output
-        finally:
-            if self.checkpoint is not None:
-                self.save_checkpoint(self.checkpoint)
-
-    def _finish_run_and_emit_ran(self, run_output: tuple | Future) -> Any | tuple:
-        try:
-            processed_output = self._finish_run(run_output)
-        finally:
-            if self.parent is None:
-                self.emit()
-            else:
-                self.parent.register_child_emitting(self)
-        return processed_output
-
-    _finish_run_and_emit_ran.__doc__ = (
-        Runnable._finish_run.__doc__
-        + """
-
-    Finally, emit :attr:`emitting_channels` signals.
-    """
-    )
-
->>>>>>> 6b7edf20
     @property
     def emitting_channels(self) -> tuple[OutputSignal]:
         if self.failed:
