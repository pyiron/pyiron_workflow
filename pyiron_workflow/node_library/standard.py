--- conflicted
+++ resolved
@@ -10,23 +10,6 @@
 from pyiron_workflow.function import SingleValue, single_value_node
 
 
-<<<<<<< HEAD
-@single_value_node(output_labels="fig")
-def scatter(
-    x: Optional[list | np.ndarray] = None, y: Optional[list | np.ndarray] = None
-):
-    return plt.scatter(x, y)
-
-
-@single_value_node(output_labels="fig")
-def linspace(start: float = 0, stop: float = 1, steps: int = 11):
-    import numpy as np
-
-    return np.linspace(start, stop, steps)
-
-
-=======
->>>>>>> 24c88e06
 @single_value_node()
 def user_input(user_input):
     return user_input
@@ -62,11 +45,6 @@
 
 
 nodes = [
-<<<<<<< HEAD
-    scatter,
-    linspace,
-=======
->>>>>>> 24c88e06
     user_input,
     If,
 ]