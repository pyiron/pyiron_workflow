"""
Setuptools based setup module
"""
from setuptools import setup, find_packages
import versioneer

setup(
    name='pyiron_workflow',
    version=versioneer.get_version(),
    description='Graph-and-node based workflow tools.',
    long_description='http://pyiron.org',

    url='https://github.com/pyiron/pyiron_workflow',
    author='Max-Planck-Institut für Eisenforschung GmbH - Computational Materials Design (CM) Department',
    author_email='liamhuber@greyhavensolutions.com',
    license='BSD',

    classifiers=[
        'Development Status :: 3 - Alpha',
        'Topic :: Scientific/Engineering :: Physics',
        'License :: OSI Approved :: BSD License',
        'Intended Audience :: Science/Research',
        'Operating System :: OS Independent',
        'Programming Language :: Python :: 3.10',
        'Programming Language :: Python :: 3.11',
    ],

    keywords='pyiron',
    packages=find_packages(exclude=["*tests*", "*docs*", "*binder*", "*conda*", "*notebooks*", "*.ci_support*"]),
    install_requires=[
        'bidict==0.22.1',
        'cloudpickle==3.0.0',
        'graphviz==0.20.1',
        'h5io==0.2.2',
        'h5io_browser==0.0.9',
        'matplotlib==3.8.2',
        'pyiron_contrib==0.1.15',
        'pympipool==0.7.13',
        'toposort==1.10',
        'typeguard==4.1.5',
    ],
    extras_require={
        "node_library": [
            'ase==3.22.1',
            'atomistics==0.1.23',
            'matgl==0.9.2',
            'numpy==1.26.4',
            'pandas==2.2.0',
            'phonopy==2.21.0',
            'pyiron_atomistics==0.4.15',
<<<<<<< HEAD
            'pyiron_contrib==0.1.15',
=======
>>>>>>> 7fcae5f0
        ],
    },
    cmdclass=versioneer.get_cmdclass(),

    )<|MERGE_RESOLUTION|>--- conflicted
+++ resolved
@@ -48,10 +48,6 @@
             'pandas==2.2.0',
             'phonopy==2.21.0',
             'pyiron_atomistics==0.4.15',
-<<<<<<< HEAD
-            'pyiron_contrib==0.1.15',
-=======
->>>>>>> 7fcae5f0
         ],
     },
     cmdclass=versioneer.get_cmdclass(),
