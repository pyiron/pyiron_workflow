"""
Setuptools based setup module
"""
from setuptools import setup, find_packages
import versioneer

setup(
    name='pyiron_workflow',
    version=versioneer.get_version(),
    description='Graph-and-node based workflow tools.',
    long_description='http://pyiron.org',

    url='https://github.com/pyiron/pyiron_workflow',
    author='Max-Planck-Institut für Eisenforschung GmbH - Computational Materials Design (CM) Department',
    author_email='liamhuber@greyhavensolutions.com',
    license='BSD',

    classifiers=[
        'Development Status :: 3 - Alpha',
        'Topic :: Scientific/Engineering :: Physics',
        'License :: OSI Approved :: BSD License',
        'Intended Audience :: Science/Research',
        'Operating System :: OS Independent',
        'Programming Language :: Python :: 3.10',
        'Programming Language :: Python :: 3.11',
    ],

    keywords='pyiron',
    packages=find_packages(exclude=["*tests*", "*docs*", "*binder*", "*conda*", "*notebooks*", "*.ci_support*"]),
    install_requires=[
        'bidict==0.22.1',
        'cloudpickle==3.0.0',
        'graphviz==0.20.1',
        'matplotlib==3.8.2',
        'pympipool==0.7.13',
        'toposort==1.10',
        'typeguard==4.1.5',
    ],
    extras_require={
        "node_library": [
            'ase==3.22.1',
<<<<<<< HEAD
            'atomistics==0.1.15',
            'matgl==0.9.2',
            'numpy==1.26.2',
            'pandas==2.2.0',
            'phonopy==2.21.0',
            'pyiron_atomistics==0.3.11',
=======
            'atomistics==0.1.23',
            'numpy==1.26.4',
            'phonopy==2.21.0',
            'pyiron_atomistics==0.4.14',
>>>>>>> 344d1c44
        ],
    },
    cmdclass=versioneer.get_cmdclass(),

    )<|MERGE_RESOLUTION|>--- conflicted
+++ resolved
@@ -39,19 +39,12 @@
     extras_require={
         "node_library": [
             'ase==3.22.1',
-<<<<<<< HEAD
-            'atomistics==0.1.15',
+            'atomistics==0.1.23',
             'matgl==0.9.2',
-            'numpy==1.26.2',
+            'numpy==1.26.4',
             'pandas==2.2.0',
             'phonopy==2.21.0',
-            'pyiron_atomistics==0.3.11',
-=======
-            'atomistics==0.1.23',
-            'numpy==1.26.4',
-            'phonopy==2.21.0',
             'pyiron_atomistics==0.4.14',
->>>>>>> 344d1c44
         ],
     },
     cmdclass=versioneer.get_cmdclass(),
