from concurrent.futures import Future
import pickle
from time import sleep
import unittest

from pyiron_workflow._tests import ensure_tests_in_python_path
from pyiron_workflow.channels import NOT_DATA
from pyiron_workflow.nodes.function import function_node
from pyiron_workflow.nodes.macro import Macro, macro_node, as_macro_node
from pyiron_workflow.topology import CircularDataFlowError

ensure_tests_in_python_path()
from static import demo_nodes

def add_one(x):
    result = x + 1
    return result


def add_three_macro(self, one__x):
    self.one = function_node(add_one, x=one__x)
    function_node(add_one, self.one, label="two", parent=self)
    self.add_child(function_node(add_one, self.two, label="three"))
    # Cover a handful of addition methods,
    # although these are more thoroughly tested in Workflow tests
    return self.three


def wrong_return_macro(macro):
    macro.one = function_node(add_one)
    return 3


class TestMacro(unittest.TestCase):

    def test_io_independence(self):
        m = macro_node(add_three_macro, output_labels="three__result")
        self.assertIsNot(
            m.inputs.one__x,
            m.one.inputs.x,
            msg="Expect input to be by value, not by reference"
        )
        self.assertIsNot(
            m.outputs.three__result,
            m.three.outputs.result,
            msg="Expect output to be by value, not by reference"
        )
        self.assertFalse(
            m.connected,
            msg="Macro should talk to its children by value links _not_ graph "
                "connections"
        )

    def test_value_links(self):
        m = macro_node(add_three_macro, output_labels="three__result")
        self.assertIs(
            m.one.inputs.x,
            m.inputs.one__x.value_receiver,
            msg="Sanity check that value link exists"
        )
        self.assertIs(
            m.outputs.three__result,
            m.three.outputs.result.value_receiver,
            msg="Sanity check that value link exists"
        )
        self.assertNotEqual(
            42, m.one.inputs.x.value, msg="Sanity check that we start from expected"
        )
        self.assertNotEqual(
            42,
            m.three.outputs.result.value,
            msg="Sanity check that we start from expected"
        )
        m.inputs.one__x.value = 0
        self.assertEqual(
            0, m.one.inputs.x.value, msg="Expected values to stay synchronized"
        )
        m.three.outputs.result.value = 0
        self.assertEqual(
            0, m.outputs.three__result.value, msg="Expected values to stay synchronized"
        )

    def test_execution_automation(self):
        fully_automatic = add_three_macro

        def fully_defined(self, one__x):
            add_three_macro(self, one__x=one__x)
            self.one >> self.two >> self.three
            self.starting_nodes = [self.one]
            return self.three

        def only_order(self, one__x):
            add_three_macro(self, one__x=one__x)
            self.two >> self.three
            return self.three

        def only_starting(self, one__x):
            add_three_macro(self, one__x=one__x)
            self.starting_nodes = [self.one]
            return self.three

        m_auto = macro_node(fully_automatic, output_labels="three__result")
        m_user = macro_node(fully_defined, output_labels="three__result")

        x = 0
        expected = add_one(add_one(add_one(x)))
        self.assertEqual(
            m_auto(one__x=x).three__result,
            expected,
            "DAG macros should run fine without user specification of execution."
        )
        self.assertEqual(
            m_user(one__x=x).three__result,
            expected,
            "Macros should run fine if the user nicely specifies the exeuction graph."
        )

        with self.subTest("Partially specified execution should fail"):
            # We don't yet check for _crappy_ user-defined execution,
            # But we should make sure it's at least valid in principle
            with self.assertRaises(ValueError):
                macro_node(only_order, output_labels="three__result")

            with self.assertRaises(ValueError):
                macro_node(only_starting, output_labels="three__result")

    def test_default_label(self):
        m = macro_node(add_three_macro, output_labels="three__result")
        self.assertEqual(
            m.label,
            add_three_macro.__name__,
            msg="Label should be automatically generated"
        )
        label = "custom_name"
        m2 = macro_node(add_three_macro, label=label, output_labels="three__result")
        self.assertEqual(m2.label, label, msg="Should be able to specify a label")

    def test_creation_from_decorator(self):
        m = as_macro_node("three__result")(add_three_macro)()

        self.assertIs(
            m.outputs.three__result.value,
            NOT_DATA,
            msg="Output should be accessible with the usual naming convention, but we "
                "have not run yet so there shouldn't be any data"
        )

        input_x = 1
        expected_value = add_one(add_one(add_one(input_x)))
        print(m.inputs.labels, m.outputs.labels, m.child_labels)
        out = m(one__x=input_x)  # Take kwargs to set input at runtime

        self.assertEqual(
            out.three__result,
            expected_value,
            msg="Macros should return the output, just like other nodes"
        )
        self.assertEqual(
            m.outputs.three__result.value,
            expected_value,
            msg="Macros should get output updated, just like other nodes"
        )

    def test_creation_from_subclass(self):
        class MyMacro(Macro):
            _output_labels = ("three__result",)

            @staticmethod
            def graph_creator(self, one__x):
                add_three_macro(self, one__x)
                return self.three

        x = 0
        m = MyMacro(one__x=x)
        m.run()
        self.assertEqual(
            m.outputs.three__result.value,
            add_one(add_one(add_one(x))),
            msg="Subclasses should be able to simply override the graph_creator arg"
        )

    def test_nesting(self):
        def nested_macro(self, a__x):
            self.a = function_node(add_one, a__x)
            self.b = macro_node(
                add_three_macro,
                one__x=self.a,
                output_labels="three__result"
            )
            self.c = macro_node(
                add_three_macro,
                one__x=self.b.outputs.three__result,
                output_labels="three__result"
            )
            self.d = function_node(
                add_one,
                x=self.c.outputs.three__result,
            )
            self.a >> self.b >> self.c >> self.d
            self.starting_nodes = [self.a]
            # This definition of the execution graph is not strictly necessary in this
            # simple DAG case; we just do it to make sure nesting definied/automatic
            # selfs works ok
            return self.d

        m = macro_node(nested_macro, output_labels="d__result")
        self.assertEqual(m(a__x=0).d__result, 8)

    def test_with_executor(self):
        macro = macro_node(add_three_macro, output_labels="three__result")
        downstream = function_node(add_one, x=macro.outputs.three__result)
        macro >> downstream  # Manually specify since we'll run the macro but look
        # at the downstream output, and none of this is happening in a workflow

        original_one = macro.one
        macro.executor = macro.create.ProcessPoolExecutor()

        self.assertIs(
            NOT_DATA,
            macro.outputs.three__result.value,
            msg="Sanity check that test is in right starting condition"
        )

        result = macro.run(one__x=0)
        self.assertIsInstance(
            result,
            Future,
            msg="Should be running as a parallel process"
        )
        self.assertIs(
            NOT_DATA,
            downstream.outputs.result.value,
            msg="Downstream events should not yet have triggered either, we should wait"
                "for the callback when the result is ready"
        )

        returned_nodes = result.result(timeout=120)  # Wait for the process to finish
        sleep(1)
        self.assertFalse(
            macro.running,
            msg="Macro should be done running"
        )
        self.assertIsNot(
            original_one,
            returned_nodes.one,
            msg="Executing in a parallel process should be returning new instances"
        )
        # self.assertIs(
        #     returned_nodes.one,
        #     macro.nodes.one,
        #     msg="Returned nodes should be taken as children"
        # )  # You can't do this, result.result() is returning new instances each call
        self.assertIs(
            macro,
            macro.one.parent,
            msg="Returned nodes should get the macro as their parent"
            # Once upon a time there was some evidence that this test was failing
            # stochastically, but I just ran the whole test suite 6 times and this test
            # 8 times and it always passed fine, so maybe the issue is resolved...
        )
        self.assertIsNone(
            original_one.parent,
            msg="Original nodes should be orphaned"
            # Note: At time of writing, this is accomplished in Node.__getstate__,
            #       which feels a bit dangerous...
        )
        self.assertEqual(
            0 + 3,
            macro.outputs.three__result.value,
            msg="And of course we expect the calculation to actually run"
        )
        self.assertIs(
            downstream.inputs.x.connections[0],
            macro.outputs.three__result,
            msg=f"The macro output should still be connected to downstream"
        )
        sleep(0.2)  # Give a moment for the ran signal to emit and downstream to run
        # I'm a bit surprised this sleep is necessary
        self.assertEqual(
            0 + 3 + 1,
            downstream.outputs.result.value,
            msg="The finishing callback should also fire off the ran signal triggering"
                "downstream execution"
        )

        macro.executor_shutdown()

    def test_pulling_from_inside_a_macro(self):
        upstream = function_node(add_one, x=2)
        macro = macro_node(add_three_macro, one__x=upstream, output_labels="three__result")
        macro.inputs.one__x = 0  # Set value
        # Now macro.one.inputs.x has both value and a connection

        self.assertEqual(
            0 + 1 + 1,
            macro.two.pull(run_parent_trees_too=False),
            msg="Without running parent trees, the pulling should only run upstream "
                "nodes _inside_ the scope of the macro, relying on the explicit input"
                "value"
        )

        self.assertEqual(
            (2 + 1) + 1 + 1,
            macro.two.pull(run_parent_trees_too=True),
            msg="Running with parent trees, the pulling should also run the parents "
                "data dependencies first"
        )

    def test_recovery_after_failed_pull(self):
        def grab_x_and_run(node):
            """Grab a couple connections from an add_one-like node"""
            return node.inputs.x.connections + node.signals.input.run.connections

        with self.subTest("When the local scope has cyclic data flow"):
            def cyclic_macro(macro):
                macro.one = function_node(add_one)
                macro.two = function_node(add_one, x=macro.one)
                macro.one.inputs.x = macro.two
                macro.one >> macro.two
                macro.starting_nodes = [macro.one]
                # We need to manually specify execution since the data flow is cyclic

            m = macro_node(cyclic_macro)

            initial_labels = list(m.children.keys())

            def grab_connections(macro):
                return grab_x_and_run(macro.one) + grab_x_and_run(macro.two)

            initial_connections = grab_connections(m)

            with self.assertRaises(
                CircularDataFlowError,
                msg="Pull should only work for DAG workflows"
            ):
                m.two.pull()
            self.assertListEqual(
                initial_labels,
                list(m.children.keys()),
                msg="Labels should be restored after failing to pull because of "
                    "acyclicity"
            )
            self.assertTrue(
                all(
                    c is ic for (c, ic) in zip(grab_connections(m), initial_connections)
                ),
                msg="Connections should be restored after failing to pull because of "
                    "cyclic data flow"
            )

        with self.subTest("When the parent scope has cyclic data flow"):
            n1 = function_node(add_one, label="n1", x=0)
            n2 = function_node(add_one, label="n2", x=n1)
            m = macro_node(
                add_three_macro, label="m", one__x=n2, output_labels="three__result"
            )

            self.assertEqual(
                0 + 1 + 1 + (1 + 1 + 1),
                m.three.pull(run_parent_trees_too=True),
                msg="Sanity check, without cyclic data flows pulling here should be ok"
            )

            n1.inputs.x = n2

            initial_connections = grab_x_and_run(n1) + grab_x_and_run(n2)
            with self.assertRaises(
                CircularDataFlowError,
                msg="Once the outer scope has circular data flows, pulling should fail"
            ):
                m.three.pull(run_parent_trees_too=True)
            self.assertTrue(
                all(
                    c is ic
                    for (c, ic) in zip(
                        grab_x_and_run(n1) + grab_x_and_run(n2), initial_connections
                    )
                ),
                msg="Connections should be restored after failing to pull because of "
                    "cyclic data flow in the outer scope"
            )
            self.assertEqual(
                "n1",
                n1.label,
                msg="Labels should get restored in the outer scope"
            )
            self.assertEqual(
                "one",
                m.one.label,
                msg="Labels should not have even gotten perturbed to start with in the"
                    "inner scope"
            )

        with self.subTest("When a node breaks upstream"):
            def fail_at_zero(x):
                y = 1 / x
                return y

            n1 = function_node(fail_at_zero, x=0)
            n2 = function_node(add_one, x=n1, label="n1")
            n_not_used = function_node(add_one)
            n_not_used >> n2  # Just here to make sure it gets restored

            with self.assertRaises(
                ZeroDivisionError,
                msg="The underlying error should get raised"
            ):
                n2.pull()
            self.assertEqual(
                "n1",
                n2.label,
                msg="Original labels should get restored on upstream failure"
            )
            self.assertIs(
                n_not_used,
                n2.signals.input.run.connections[0].owner,
                msg="Original connections should get restored on upstream failure"
            )

    def test_efficient_signature_interface(self):
        with self.subTest("Forked input"):
            @as_macro_node("output")
            def MutlipleUseInput(self, x):
                self.n1 = self.create.standard.UserInput(x)
                self.n2 = self.create.standard.UserInput(x)
                return self.n1

            m = MutlipleUseInput()
            self.assertEqual(
                2 + 1,
                len(m),
                msg="Signature input that is forked to multiple children should result "
                    "in the automatic creation of a new node to manage the forking."

            )

        with self.subTest("Single destination input"):
            @as_macro_node("output")
            def SingleUseInput(self, x):
                self.n = self.create.standard.UserInput(x)
                return self.n

            m = SingleUseInput()
            self.assertEqual(
                1,
                len(m),
                msg=f"Signature input with only one destination should not create an "
                    f"interface node. Found nodes {m.child_labels}"
            )

        with self.subTest("Mixed input"):
            @as_macro_node("output")
            def MixedUseInput(self, x, y):
                self.n1 = self.create.standard.UserInput(x)
                self.n2 = self.create.standard.UserInput(y)
                self.n3 = self.create.standard.UserInput(y)
                return self.n1

            m = MixedUseInput()
            self.assertEqual(
                3 + 1,
                len(m),
                msg=f"Mixing forked and single-use input should not cause problems. "
                    f"Expected four children but found {m.child_labels}"
            )

        with self.subTest("Pass through"):
            @as_macro_node("output")
            def PassThrough(self, x):
                return x

            m = PassThrough()
            print(m.child_labels, m.inputs, m.outputs)

    def test_storage_for_modified_macros(self):
        for backend in Macro.allowed_backends():
            with self.subTest(backend):
                try:
                    macro = demo_nodes.AddThree(
                        label="m", x=0, storage_backend=backend
                    )
                    macro.replace_child(
                        macro.two,
                        demo_nodes.AddPlusOne()
                    )

                    modified_result = macro()

                    if backend == "pickle":
                        macro.save()
                        reloaded = demo_nodes.AddThree(
                            label="m", storage_backend=backend
                        )
                        self.assertDictEqual(
                            modified_result,
                            reloaded.outputs.to_value_dict(),
                            msg="Updated IO should have been (de)serialized"
                        )
                        self.assertSetEqual(
                            set(macro.children.keys()),
                            set(reloaded.children.keys()),
                            msg="All nodes should have been (de)serialized."
                        )
                        self.assertEqual(
                            demo_nodes.AddThree.__name__,
                            reloaded.__class__.__name__,
                            msg=f"LOOK OUT! This all (de)serialized nicely, but what we "
                                f"loaded is _falsely_ claiming to be an "
                                f"{demo_nodes.AddThree.__name__}. This is "
                                f"not any sort of technical error -- what other class name "
                                f"would we load? -- but is a deeper problem with saving "
                                f"modified objects that we need ot figure out some better "
                                f"solution for later."
                        )
                        rerun = reloaded()

                        self.assertIsInstance(
                            reloaded.two,
<<<<<<< HEAD
                            demo_nodes.AddPlusOne,
=======
                            Macro.create.demo.AddPlusOne,
>>>>>>> e96d951c
                            msg="pickle instantiates the macro node class, but "
                                "but then uses its serialized state, so we retain "
                                "the replaced node."
                        )
                        self.assertDictEqual(
                            modified_result,
                            rerun,
                            msg="Rerunning re-executes the _replaced_ functionality"
                        )
                    else:
                        raise ValueError(
                            f"Backend {backend} not recognized -- write a test for it"
                        )
                finally:
                    macro.storage.delete()

    def test_output_label_stripping(self):
        """Test extensions to the `ScrapesIO` mixin."""

        @as_macro_node
        def OutputScrapedFromFilteredReturn(macro):
            macro.foo = macro.create.standard.UserInput()
            return macro.foo

        self.assertListEqual(
            ["foo"],
            list(OutputScrapedFromFilteredReturn.preview_outputs().keys()),
            msg="The first, self-like argument, should get stripped from output labels"
        )

        with self.assertRaises(
            ValueError,
            msg="Return values with extra dots are not permissible as scraped labels"
        ):
            @as_macro_node
            def ReturnHasDot(macro):
                macro.foo = macro.create.standard.UserInput()
                return macro.foo.outputs.user_input

    def test_pickle(self):
        m = macro_node(add_three_macro)
        m(1)
        reloaded_m = pickle.loads(pickle.dumps(m))
        self.assertTupleEqual(
            m.child_labels,
            reloaded_m.child_labels,
            msg="Spot check values are getting reloaded correctly"
        )
        self.assertDictEqual(
            m.outputs.to_value_dict(),
            reloaded_m.outputs.to_value_dict(),
            msg="Spot check values are getting reloaded correctly"
        )
        self.assertTrue(
            reloaded_m.two.connected,
            msg="The macro should reload with all its child connections"
        )

        self.assertTrue(m.two.connected, msg="Sanity check")
        reloaded_two = pickle.loads(pickle.dumps(m.two))
        self.assertFalse(
            reloaded_two.connected,
            msg="Children are expected to be de-parenting on serialization, so that if "
                "we ship them off to another process, they don't drag their whole "
                "graph with them"
        )
        self.assertEqual(
            m.two.outputs.to_value_dict(),
            reloaded_two.outputs.to_value_dict(),
            msg="The remainder of the child node state should be recovering just "
                "fine on (de)serialization, this is a spot-check"
        )


if __name__ == '__main__':
    unittest.main()<|MERGE_RESOLUTION|>--- conflicted
+++ resolved
@@ -516,11 +516,8 @@
 
                         self.assertIsInstance(
                             reloaded.two,
-<<<<<<< HEAD
                             demo_nodes.AddPlusOne,
-=======
-                            Macro.create.demo.AddPlusOne,
->>>>>>> e96d951c
+
                             msg="pickle instantiates the macro node class, but "
                                 "but then uses its serialized state, so we retain "
                                 "the replaced node."
