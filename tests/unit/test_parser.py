--- conflicted
+++ resolved
@@ -5,12 +5,8 @@
 from pyiron_workflow import Workflow
 from rdflib import OWL, RDF, RDFS, Literal, Namespace, URIRef
 from semantikon.ontology import (
-<<<<<<< HEAD
     SNS,
     validate_values,
-=======
-    PNS,
->>>>>>> 024250c7
     get_knowledge_graph,
     validate_values,
 )
